<<<<<<< HEAD
# HeadsUp - Dental Office Delay Notification System

A lightweight delay messaging tool for dental offices to notify patients about appointment delays via SMS. Built with React frontend and FastAPI backend, using Twilio for SMS delivery.

## 🚀 Quick Start

### Prerequisites
=======
# miguel-headsup
Giving folks a heads up

# HeadsUp - Office Delay Notification System

A lightweight delay messaging tool for offices to notify clients about appointment delays via SMS. Built with React frontend and FastAPI backend, using Twilio for SMS delivery.

## Quick Start

### Prerequisites/Requirements
>>>>>>> 32f07362
- Python 3.8 or higher
- Node.js 16 or higher
- A Twilio account (free tier available)

<<<<<<< HEAD
### Installation
=======
# Installation:
>>>>>>> 32f07362

1. **Clone the repository**
   ```bash
   git clone <your-repo-url>
   cd headsup-app
   ```

2. **Set up the backend**
   ```bash
   cd headsup-backend
   pip install -r ../requirements.txt
   ```

3. **Set up the frontend**
   ```bash
   cd ../headsup-frontend
   npm install
   ```

## 🔑 API Key Setup

### Twilio Account Setup

1. **Sign up for Twilio** (https://www.twilio.com)
   - Free tier includes 1 phone number and limited SMS credits
   - Verify your personal phone number during signup

2. **Get your Twilio credentials**
   - Go to your Twilio Console
   - Find your Account SID and Auth Token
   - Note your Twilio phone number

3. **Create environment file**
   Create a `.env` file in the root directory:
   ```bash
   # .env file example
   TWILIO_ACCOUNT_SID=your_sid_here
   TWILIO_AUTH_TOKEN=your_auth_token_here
   TWILIO_PHONE_NUMBER=+1234567890
   ```

   ⚠️ **Important**: Never commit your `.env` file to version control!

## 🏃‍♂️ Running the Application

### Start the Backend
```bash
cd headsup-backend
<<<<<<< HEAD
uvicorn main:app --reload --port 8000
```
The backend will run on `http://127.0.0.1:8000`

**Alternative startup methods:**
```bash
# If you prefer python directly
python -m uvicorn main:app --reload --port 8000

# For production (no reload)
uvicorn main:app --host 0.0.0.0 --port 8000
```

=======
uvicorn main:app --reload
```
The backend will run on `http://127.0.0.1:8000`

>>>>>>> 32f07362
### Start the Frontend
```bash
cd headsup-frontend
npm start
```
The frontend will run on `http://localhost:3000`

## 📱 How to Use HeadsUp

### Step 1: Prepare Your CSV File
<<<<<<< HEAD
Create a CSV file with your patient appointments. The file should have columns for:
=======
Create or import a CSV file with your clients appointments. The file should have columns for:
>>>>>>> 32f07362
- **Phone numbers** (in any format: +1-555-123-4567, 555-123-4567, etc.)
- **Appointment times** (in any format: 9:00 AM, 14:30, etc.)

Example CSV format:
```csv
Phone,Time,Patient Name
+1-555-123-4567,9:00 AM,John Doe
555-987-6543,2:30 PM,Jane Smith
```

### Step 2: Upload and Process
1. **Upload your CSV file** by clicking the upload area
2. **Map your columns**:
   - Select which column contains phone numbers
   - Select which column contains appointment times
3. **Click "Process Appointments"** to categorize appointments by time of day

### Step 3: Select Patients and Set Delay
1. **Choose delay time** (15 min, 30 min, 45 min, or 1 hour)
2. **Select patients** to notify:
   - Use checkboxes to select individual patients
   - Use group checkboxes to select all morning/afternoon/evening appointments
3. **Review your selection** - you'll see how many patients will be notified

### Step 4: Send Notifications
1. **Click "Send Notifications"**
2. **Wait for confirmation** - you'll see success/failure counts
3. **Messages sent** - patients receive: "We're currently running [X] minutes behind. Thanks for your patience!"

## 📋 CSV File Requirements

### Supported Formats
- **Phone numbers**: Any format (Twilio will normalize them)
- **Times**: Any readable time format (AM/PM, 24-hour, etc.)
- **File size**: Under 10MB
- **Encoding**: UTF-8 recommended

<<<<<<< HEAD
### Example CSV Files

**Simple format:**
```csv
Phone,Time
555-123-4567,9:00 AM
555-987-6543,2:30 PM
```

**Detailed format:**
```csv
Patient Phone,Appointment Time,Patient Name,Procedure
+1-555-123-4567,9:00 AM,John Doe,Cleaning
555-987-6543,2:30 PM,Jane Smith,Checkup
```
=======
>>>>>>> 32f07362

## ⚠️ Common Issues & Solutions

### "Failed to send SMS" Errors
- **Check Twilio credentials** in your `.env` file
- **Verify phone number format** - Twilio needs country codes
- **Check Twilio account balance** - free tier has limits
- **Ensure backend is running** on port 8000

### "Backend connection failed"
<<<<<<< HEAD
- **Start the backend**: `uvicorn main:app --reload --port 8000`
- **Check port 8000** isn't in use by another application
- **Verify CORS settings** if using different ports
- **Try alternative startup**: `python -m uvicorn main:app --reload --port 8000`
=======
- **Start the backend**: `uvicorn main:app --reload`
- **Check port 8000** isn't in use by another application
- **Verify CORS settings** if using different ports
>>>>>>> 32f07362

### CSV Upload Issues
- **Check file format** - must be .csv
- **Verify column mapping** - select correct phone and time columns
- **Try smaller file** - break large files into smaller chunks

### No Appointments Showing
- **Check CSV format** - ensure phone and time columns have data
- **Verify column selection** - make sure you've mapped the right columns
- **Check for empty rows** - remove any completely empty rows

## 🔒 Privacy & Security

### Data Handling
- **No data storage** - all patient data is processed in memory only
- **No database** - information is never saved to disk
- **HIPAA compliant** - no PHI storage means no HIPAA requirements
- **Session-based** - data is cleared when you refresh the page

### SMS Compliance
- **One-way messaging** - patients cannot reply
- **Standard templates** - no custom PHI in messages
- **Twilio compliance** - follows Twilio's messaging guidelines

## 🚧 Current Limitations

### Known Issues
- **No manual entry** - currently only supports CSV uploads
- **No message customization** - uses standard delay templates only
- **No scheduling** - messages sent immediately when button is clicked
- **No confirmation replies** - patients cannot confirm receipt

### Planned Features
- Manual patient entry for walk-ins
- Custom message templates
- Scheduled notifications
- Patient response handling
- Calendar integration

## 🛠️ Technical Support

### Development Setup
For developers wanting to contribute or modify the code, see the [Developer Documentation](./DEVELOPER.md).

### Getting Help
- **Check the console** (F12) for JavaScript errors
- **Check backend logs** for Python errors
- **Verify Twilio credentials** are correct
- **Test with a small CSV file** first

## 📞 Support

If you encounter issues not covered in this guide:
1. Check the browser console for error messages
2. Verify your Twilio account is active
3. Test with a simple 2-row CSV file
4. Ensure both frontend and backend are running

---

<<<<<<< HEAD
**HeadsUp** - Making dental office delays less frustrating, one SMS at a time.
=======
**HeadsUp** - Making office delays less frustrating, one SMS at a time.
>>>>>>> 32f07362
<|MERGE_RESOLUTION|>--- conflicted
+++ resolved
@@ -1,12 +1,3 @@
-<<<<<<< HEAD
-# HeadsUp - Dental Office Delay Notification System
-
-A lightweight delay messaging tool for dental offices to notify patients about appointment delays via SMS. Built with React frontend and FastAPI backend, using Twilio for SMS delivery.
-
-## 🚀 Quick Start
-
-### Prerequisites
-=======
 # miguel-headsup
 Giving folks a heads up
 
@@ -17,16 +8,11 @@
 ## Quick Start
 
 ### Prerequisites/Requirements
->>>>>>> 32f07362
 - Python 3.8 or higher
 - Node.js 16 or higher
 - A Twilio account (free tier available)
 
-<<<<<<< HEAD
-### Installation
-=======
 # Installation:
->>>>>>> 32f07362
 
 1. **Clone the repository**
    ```bash
@@ -75,26 +61,10 @@
 ### Start the Backend
 ```bash
 cd headsup-backend
-<<<<<<< HEAD
-uvicorn main:app --reload --port 8000
-```
-The backend will run on `http://127.0.0.1:8000`
-
-**Alternative startup methods:**
-```bash
-# If you prefer python directly
-python -m uvicorn main:app --reload --port 8000
-
-# For production (no reload)
-uvicorn main:app --host 0.0.0.0 --port 8000
-```
-
-=======
 uvicorn main:app --reload
 ```
 The backend will run on `http://127.0.0.1:8000`
 
->>>>>>> 32f07362
 ### Start the Frontend
 ```bash
 cd headsup-frontend
@@ -105,11 +75,7 @@
 ## 📱 How to Use HeadsUp
 
 ### Step 1: Prepare Your CSV File
-<<<<<<< HEAD
-Create a CSV file with your patient appointments. The file should have columns for:
-=======
 Create or import a CSV file with your clients appointments. The file should have columns for:
->>>>>>> 32f07362
 - **Phone numbers** (in any format: +1-555-123-4567, 555-123-4567, etc.)
 - **Appointment times** (in any format: 9:00 AM, 14:30, etc.)
 
@@ -147,24 +113,6 @@
 - **File size**: Under 10MB
 - **Encoding**: UTF-8 recommended
 
-<<<<<<< HEAD
-### Example CSV Files
-
-**Simple format:**
-```csv
-Phone,Time
-555-123-4567,9:00 AM
-555-987-6543,2:30 PM
-```
-
-**Detailed format:**
-```csv
-Patient Phone,Appointment Time,Patient Name,Procedure
-+1-555-123-4567,9:00 AM,John Doe,Cleaning
-555-987-6543,2:30 PM,Jane Smith,Checkup
-```
-=======
->>>>>>> 32f07362
 
 ## ⚠️ Common Issues & Solutions
 
@@ -175,16 +123,9 @@
 - **Ensure backend is running** on port 8000
 
 ### "Backend connection failed"
-<<<<<<< HEAD
-- **Start the backend**: `uvicorn main:app --reload --port 8000`
-- **Check port 8000** isn't in use by another application
-- **Verify CORS settings** if using different ports
-- **Try alternative startup**: `python -m uvicorn main:app --reload --port 8000`
-=======
 - **Start the backend**: `uvicorn main:app --reload`
 - **Check port 8000** isn't in use by another application
 - **Verify CORS settings** if using different ports
->>>>>>> 32f07362
 
 ### CSV Upload Issues
 - **Check file format** - must be .csv
@@ -245,8 +186,4 @@
 
 ---
 
-<<<<<<< HEAD
-**HeadsUp** - Making dental office delays less frustrating, one SMS at a time.
-=======
-**HeadsUp** - Making office delays less frustrating, one SMS at a time.
->>>>>>> 32f07362
+**HeadsUp** - Making office delays less frustrating, one SMS at a time.